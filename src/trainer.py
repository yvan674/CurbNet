--- conflicted
+++ resolved
@@ -90,8 +90,7 @@
                                     dtype=torch.float).to(device=self.device)
 
         self.criterion = MCELoss(weight_normal=loss_weights,
-                                 weight_penalized=1 * loss_weights)
-        # self.criterion = nn.CrossEntropyLoss(loss_weights)
+                                 weight_penalized=3 * loss_weights)
 
         # Create UI
         if cmd_line:
@@ -146,12 +145,7 @@
             # Set the optimizer according to the arguments if not validating
             if self.optimizer == "adam":
                 self.optimizer = torch.optim.Adam(self.network.parameters(),
-<<<<<<< HEAD
-                                                  lr=self.lr,
-                                                  eps=0.1)
-=======
                                                   lr=self.lr, eps=0.1)
->>>>>>> d5cd220c
             elif self.optimizer == "sgd":
                 self.optimizer = torch.optim.SGD(self.network.parameters(),
                                                  lr=self.lr)
