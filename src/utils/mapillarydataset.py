# -*- coding: UTF-8 -*-
"""Mappilary Dataset.

This module creates a class that extends the torch Dataset object to parse the
mapillary dataset images. Each data point in the dataset contains a dictionary
containing the raw image, the segmentation, and the panoptic segmentation.

Authors:
    Yvan Satyawan <y_satyawan@hotmail.com>
"""
import numpy as np
import torch
from torch.utils.data import Dataset
from imgaug import augmenters as iaa
from os.path import join
from PIL import Image
from skimage import io
<<<<<<< HEAD
from sklearn.preprocessing import normalize


DIM_WIDTH = 600  # Ideally, this would be 640 if it could fit in the GPU memory
DIMENSIONS = (DIM_WIDTH, int(float(DIM_WIDTH) * .75))

# Create a normalized index array based on the dimensions
index_array = np.indices((DIMENSIONS[1], DIMENSIONS[0]))
NORMALIZED_INDICES = []
# Normalize each axis independently
for axis in index_array:
    NORMALIZED_INDICES.append(normalize(axis, axis=0, norm="max"))
# Combine the axes back into a single np array
NORMALIZED_INDICES = np.array(NORMALIZED_INDICES)
=======
import constants
>>>>>>> f61cd3fc


def augment(image):
    """Augments a given input image.

    Args:
        image (imageio.core.util.Array): The image to be augmented.

    Returns:
        imageio.core.util.Array: The augmented image.
    """

    # Define the probabilities
    def rl(aug):
        """Defines the "rarely" probability value."""
        return iaa.Sometimes(0.09, aug)

    def oc(aug):
        """Defines the "occasionally" probability value."""
        return iaa.Sometimes(0.3, aug)

    def st(aug):
        """Defines the "sometimes" probability value."""
        return iaa.Sometimes(0.4, aug)

    # set up the sequential augmentation
    seq = iaa.Sequential([
        # Blur images with a sigma between 0 and 1.5
        rl(iaa.GaussianBlur((0, 1.5))),

        # Pepper X% of the pixels
        oc(iaa.Dropout((0.0, 0.10), per_channel=0.5)),

        # Pepper X% of the pixels
        oc(iaa.CoarseDropout((0.0, 0.10), size_percent=(0.08, 0.2),
                             per_channel=0.5)),

        # Brightness (by -X to Y of original value)
        oc(iaa.Add((-40, 40), per_channel=0.5)),

        # Brightness (X-Y% of original value)
        st(iaa.Multiply((0.10, 2.5), per_channel=0.2)),

        # Contrast
        rl(iaa.ContrastNormalization((0.5, 1.5), per_channel=0.5)),
    ],
        random_order=True)

    # Return the augmented image
    return seq.augment_image(image)


def resize(image, interpolation):
    """Resizes a given input image to DIMENSIONS

    Args:
        image (imageio.core.util.Array): The image to be resized.
        interpolation (str): Sampling when resizing. Either 'cubic' or
                             'nearest'.

    Returns:
        imageio.core.util.Array: The resized image.
    """
    # Calculate what the cropped size should be based on dimensions
    if 4 * image.shape[1] >= 3 * image.shape[0]:
        # the height is the smaller element
        cropped_height = image.shape[0]
        cropped_width = int(image.shape[0] * 1.33333333333333)
    else:
        cropped_height = int(image.shape[1] * .75)
        cropped_width = image.shape[1]

    # Define the transformations
    seq = iaa.Sequential([
        # Crop to aspect ratio
        iaa.CropToFixedSize(cropped_width, cropped_height, position='center'),

        # Resize to proper size
        iaa.Resize({"width": constants.DIMENSIONS[0],
                    "height": constants.DIMENSIONS[1]},
                   interpolation=interpolation)
    ])

    return seq.augment_image(image)


class MapillaryDataset(Dataset):
    def __init__(self, path, with_aug, with_px_coordinates):
        """Dataset object that contains the mapillary dataset.

        The dataset takes all the types of images within the specified training,
        testing, or validation dataset. The items returned are given in a
        dictionary containing the raw image, segmentation, and panoptic
        segmentation.

        Args:
            path (string): The path to the specific mapillary dataset subfolder.
            with_aug (bool): Whether or not to use image augmentation.
            with_px_coordinates (bool): Whether or not the pixel coordinates
                should also be returned in the tensor.
        """
        super().__init__()

        # Save the args
        self.path = path
        self.with_aug = with_aug
        self.images_dir = join(self.path, "images")
        self.seg_dir = join(self.path, "labels")
        self.pan_dir = join(self.path, "panoptic")
        self.px_coordinates = with_px_coordinates

        self.images = []

        # Read viability list
        with open(join(path, "viable.txt"), mode='r') as viability:
            for line in viability:
                self.images.append(line[:-1])

    def __len__(self):
        """Returns the number of items in the dataset.

        Calculates by getting a len of the self.images list, which contains all
        the values found in viable.txt

        Returns:
            int: The number of images in the dataset.
        """
        return len(self.images)

    def __getitem__(self, idx):
        """Returns the items in the dataset with the specified idx.

        Args:
            idx (int): The id of the item number that is requested.

        Returns:
            dict: A sample with keys (raw, segmented), raw having the image as a
            tensor and segmented having the image as a numpy array.
        """
        raw = self._process_raw(io.imread(join(self.images_dir,
                                               self.images[idx] + ".jpg")))

        segmented = Image.open(join(self.seg_dir, self.images[idx] + ".png"))
        segmented = np.array(segmented)
        segmented = self._process_segmented(segmented)

        # Turn the selected file into a dict
        out = {
            "raw": raw,
            "segmented": segmented
        }
        return out

    def _process_raw(self, image):
        """Transform the given image to a tensor and augments it.

        This also adds the indices array, to allow the network to also
        learn from pixel coordinates.

        Args:
            image (imageio.core.util.Array): The image to be turned into a
            tensor.

        Returns:
            torch.Tensor: The image as a torch tensor.
        """
        # Crop the image to 4:3 ratio
        image = resize(image, "cubic")

        if self.with_aug:
            # apply image augmentation sequential
            image = augment(image)

        # swap color axis because
        # numpy image: H x W x C
        # torch image: C X H X W
        image = image.transpose((2, 0, 1))
<<<<<<< HEAD

        if self.px_coordinates:
            image = np.append(image, NORMALIZED_INDICES, axis=0)
=======
>>>>>>> f61cd3fc

        return torch.from_numpy(image).to(dtype=torch.float)

    @staticmethod
    def _process_segmented(image):
        """Processes segmentation image to classes from a given config file.

        Each pixel in the image should be given a label that corresponds to if
        it is irrelevant, a curb, or a cut curb. 0 is irrelevant, 1 is curb, and
        2 is curb cut.

        Args:
            image (np.array): The image to be processed.

        Returns:
            np.array: An array of the images with one-hot labelling.
        """
        # First resize the image
        image = resize(image, "nearest")

        # Create an out array
        out_array = np.zeros((image.shape[0], image.shape[1]), dtype=np.uint8)

        out_array[image == 2] = 1  # Label for curb
        out_array[image == 9] = 2  # Label for curb cut

        return out_array<|MERGE_RESOLUTION|>--- conflicted
+++ resolved
@@ -15,24 +15,7 @@
 from os.path import join
 from PIL import Image
 from skimage import io
-<<<<<<< HEAD
-from sklearn.preprocessing import normalize
-
-
-DIM_WIDTH = 600  # Ideally, this would be 640 if it could fit in the GPU memory
-DIMENSIONS = (DIM_WIDTH, int(float(DIM_WIDTH) * .75))
-
-# Create a normalized index array based on the dimensions
-index_array = np.indices((DIMENSIONS[1], DIMENSIONS[0]))
-NORMALIZED_INDICES = []
-# Normalize each axis independently
-for axis in index_array:
-    NORMALIZED_INDICES.append(normalize(axis, axis=0, norm="max"))
-# Combine the axes back into a single np array
-NORMALIZED_INDICES = np.array(NORMALIZED_INDICES)
-=======
 import constants
->>>>>>> f61cd3fc
 
 
 def augment(image):
@@ -210,12 +193,6 @@
         # numpy image: H x W x C
         # torch image: C X H X W
         image = image.transpose((2, 0, 1))
-<<<<<<< HEAD
-
-        if self.px_coordinates:
-            image = np.append(image, NORMALIZED_INDICES, axis=0)
-=======
->>>>>>> f61cd3fc
 
         return torch.from_numpy(image).to(dtype=torch.float)
 
