"""Search Worker.

Searches for the optimal hyperparameters using HpBandSter, which is an
implementation of BOHB from the AutoML group at Uni Freiburg.

The hyperparameters we will be optimizing are as follows:

+----------------+----------------+------------------+------------------------+
| Parameter name | Parameter type |      Range       |        Comment         |
+----------------+----------------+------------------+------------------------+
| Learning rate  | float          | [1e-5, 1e-2]     | varied logarithmically |
| Optimizer      | categorical    | {'adam', 'sgd'}  | choose one             |
| SGD momentum   | float          | [0, 0.99]        | only active when       |
|                |                |                  | optimizer == 'sgd'     |
| Adam epsilon   | float          | [1e-2, 1]        | using step size 5e-2   |
| Sync batchnorm | bool           | {True, False}    | using synchronized     |
|                |                |                  | batchnorm or regular   |
|                |                |                  | batchnorm              |
| Loss weight    | float          | {2, 6}           |                        |
| ratio          |                |                  |                        |
| Loss criterion | categorical    | {'cross_entropy',|                        |
|                |                |  'mce'}          |                        |
+----------------+----------------+------------------+------------------------+

+-------------------+----------------+
|  Parameter name   | Name in config |
+-------------------+----------------+
| Learning Rate     | lr             |
| Optimizer         | optimizer      |
| SGD momentum      | momentum       |
| Adam epsilon      | epsilon        |
| Sync batchnorm    | sync_bn        |
| Loss weight ratio | weight_ratio   |
| Loss criterion    | loss_criterion |
+-------------------+----------------+


Note:
    Loss weight ratio is the ratio between the weights of the curb to curb cuts.
    The ratio between the other class and both curb and curb cut class is 1:10.
Author:
    Yvan Satyawan <y_satyawan@hotmail.com>

References:
    BOHB: Robust and Efficient Hyperparameter Optimization at Scale
        <http://proceedings.mlr.press/v80/falkner18a.html>
"""
# Torch imports
import torch
from torch.nn import CrossEntropyLoss
from torch.utils.data.dataloader import DataLoader
from torch.optim import Adam, SGD
from utils.mapillarydataset import MapillaryDataset
from utils import calculate_accuracy
import numpy as np
from os import path
import ConfigSpace as CS
# import ConfigSpace.hyperparameters as CSH
from hpbandster.core.worker import Worker
from network.curbnet_d import CurbNetD
from network.mce_loss import MCELoss
from network.parallelizer import Parallelizer
from constants import BATCH_SIZE
from tqdm import tqdm
from datetime import datetime
from utils.plotcsv import PlotCSV

import warnings
warnings.filterwarnings("ignore", category=UserWarning)



class SearchWorker(Worker):
    def __init__(self, data_path, iaa, logging_dir, **kwargs):
        """Initializes the search worker.

        Args:
            data_path (str): Path to the data directory.
            iaa: The image augmentation module imported. This is necessary
                because sometimes, importing it here doesn't work but importing
                it in a different module does.
            logging_dir (str): Path to the logging directory. Used for logging
                configuration, loss, accuracy. Ideally, this is a subdirectory
                from the output directory.
            **kwargs:
        """
        super().__init__(**kwargs)

        self.iaa = iaa

        self.training_loader = self._load_dataset(
            path.join(data_path, "training"), True, BATCH_SIZE, self.iaa)
        self.validation_loader = self._load_dataset(
            path.join(data_path, "validation"), True, BATCH_SIZE, self.iaa)

        self.device = torch.device("cuda")
        self.run_count = 0

        self.data_path = data_path

        # Logging
        self.logging = PlotCSV()

        self.logging_dir = logging_dir

    def compute(self, config, budget, **kwargs):
        """Runs the training session.

        This training session will also save all the data on its runs (e.g.
        config, loss, accuracy) into the logging dir

        Args:
            config (dict): Dictionary containing the configuration by the
                optimizer
            budget (int): Amount of epochs the model can use to train.

        Returns:
            dict: dictionary with fields 'loss' (float) and 'info' (dict)
        """
        # Start with printouts
        print("\nStarting run {} with config:".format(self.run_count))
        print("    Start time:   {}"
              .format(datetime.now().strftime("%a, %-d %b at %H:%M:%S")))
        print("    lr:           {}".format(config['lr']))
        print("    optimizer:    {}".format(config['optimizer']))
        print("    sync_bn:      {}".format(config['sync_bn']))
        print("    weight ratio: {}".format(config['weight_ratio']))
        if config['optimizer'] == "adam":
            print("    epsilon:      {:.2f}".format(config['epsilon']))
        else:
            print("    momentum:     {}".format(config['momentum']))

<<<<<<< HEAD
        self.run_count += 1

        network = Parallelizer(CurbNetD(sync_bn=config['sync_bn'],
                                        px_coordinates=False).cuda())
        criterion = MCELoss(self._calculate_loss_weights(
            config['weight_ratio']))
=======
        # Set network and loss criterion
        network = Parallelizer(CurbNetD(sync_bn=config['sync_bn']).cuda())
        loss_weights = self._calculate_loss_weights(config['weight_ratio'])
>>>>>>> 33196e68

        if config['loss_criterion'] == 'cross_entropy':
            criterion = CrossEntropyLoss(loss_weights)
        elif config['loss_criterion'] == 'mce':
            criterion = MCELoss(self._calculate_loss_weights(
                config['weight_ratio']))
        else:
            raise ValueError("Illegal loss criterion value used.")

        # Setup optimizers
        if config['optimizer'] == 'adam':
            optimizer = Adam(network.parameters(), lr=config['lr'],
                             eps=config['epsilon'])
        elif config['optimizer'] == 'sgd':
            optimizer = SGD(network.parameters(), lr=config['lr'],
                            momentum=config['momentum'])
        else:
            raise ValueError("Illegal optimizer value used.")

        # Prepare logging
        self.logging.reset()
        self.logging.configure({
            'run number': self.run_count,
            'plot path': self.logging_dir,
            'training data path': self.data_path,
            'optimizer': optimizer,
            'batch size': BATCH_SIZE,
            'epochs': budget,
            'network': network,
            'loss criterion': config['loss_criterion']
        })

        # Increment run count number
        self.run_count += 1

        csv_data = []  # To keep its scope outside of the for loop

        # Start actual training loop
        for epoch in range(int(budget)):
            for data in tqdm(enumerate(self.training_loader)):

                print('time: ', datetime.now() , 'epoch: ', epoch,
                      '  iteration: ', data[0], ' / ',
                      len(self.training_loader))

                # Make sure network is in train and optimizer has been zeroed
                network.train()
                optimizer.zero_grad()

                # Rename for easy access
                raw_image = data[1]["raw"]
                target_image = data[1]["segmented"]

                # Run network
                out = network(raw_image.to(self.device, non_blocking=True))

                loss = criterion(out, target_image.to(self.device,
                                                      dtype=torch.long,
                                                      non_blocking=True))

                # Calculate class-wise accuracy
                accuracy = np.array([0., 0., 0.])
                for idx, item in enumerate(target_image):
                    accuracy += calculate_accuracy(item, out[idx])
                accuracy / BATCH_SIZE

                # Append the data to a list first before writing to the file
                csv_data.append({"loss": loss.item(),
                                 "accuracy other": accuracy[0],
                                 "accuracy curb": accuracy[1],
                                 "accuracy curb cut": accuracy[2],
                                 "validation loss": ""})


                loss.backward()
                optimizer.step()

                # flush from memory
                del out
                del raw_image
                del target_image

        validation_accuracy, loss = self.evaluate_network(
            network, criterion, self.validation_loader)

        average_validation_acc = (validation_accuracy[0]
                                  + validation_accuracy[1]
                                  + validation_accuracy[2]) / 3.

        csv_data[-1]["validation loss"] = loss
        self.logging.write_data(csv_data)
        self.logging.close()

        return {'loss': 1 - average_validation_acc,
                'info': {'validation accuracy': validation_accuracy.tolist(),
                         'validation loss': loss
                         }
                }

    def evaluate_network(self, network, criterion, data_loader):
        """Evaluate network accuracy on a specific data set.

        Returns:
            list: Element-wise accuracy
            float: Average loss
        """
        # Set to eval and set up variables
        network.eval()
        accuracy = np.array([0., 0., 0.])
        loss = 0.
        total_values = float(len(data_loader))

        # Use network but without updating anything
        with torch.no_grad():
            for data in enumerate(data_loader):
                raw_image = data[1]["raw"].to(self.device, non_blocking=True)
                target_image = data[1]["segmented"]

                out = network.forward(raw_image)

                loss += criterion(out,
                                  target_image.to(self.device,
                                                  non_blocking=True)).item()

                out_argmax = torch.argmax(out.cpu().detach(), dim=1)

                accuracy += self._calculate_batch_accuracy(target_image,
                                                           out_argmax,
                                                           64)


            del raw_image
            del target_image
            del out
            del out_argmax

        # Average accuracy and loss
        loss /= total_values
        accuracy /= total_values

        print("\nFinished at {}"
              .format(datetime.now().strftime("%a, %-d %b at %H:%M:%S")))
        print("=====================================================")
        return accuracy, loss

    def _calculate_batch_accuracy(self, ground_truth, predicted, batch_size):
        """Calculates accuracy of the batch using intersection over union.

        We use a separate function to make it easier to follow and for the
        actual training code easier to maintain.

        Args:
            ground_truth (torch.*Tensor): The batch of the ground truth data.
            predicted (torch.*Tensor): The batch of the predicted segmentation
                                       generated by the network.
            batch_size (int): The batch size used.

        returns:
            float: Average accuracy of the batch.
        """
        accuracy = np.array([0., 0., 0.])
        for idx, item in enumerate(ground_truth):
            accuracy += calculate_accuracy(item, predicted[idx])

        return accuracy / batch_size

    @staticmethod
    def get_configspace():
        """Builds the config space as described in the header docstring."""
        cs = CS.ConfigurationSpace()

        lr = CS.UniformFloatHyperparameter('lr',
                                           lower=1e-5,
                                           upper=1e-2,
                                           default_value=1e-4,
                                           log=True)

        optimizer = CS.CategoricalHyperparameter('optimizer', ['adam', 'sgd'])
        momentum = CS.UniformFloatHyperparameter('momentum', lower=0.,
                                                 upper=1.00,
                                                 default_value=0.9,
                                                 q=5e-2)
        epsilon = CS.UniformFloatHyperparameter('epsilon', lower=1e-2,
                                                upper=1.,
                                                default_value=0.1,
                                                q=5e-2)
        sync_bn = CS.CategoricalHyperparameter('sync_bn', [True, False])
        weight_ratio = CS.UniformFloatHyperparameter('weight_ratio',
                                                     lower=1.,
                                                     upper=6.,
                                                     default_value=5.)
        loss_criterion = CS.CategoricalHyperparameter('loss_criterion',
                                                      ['cross_entropy', 'mce'])

        cs.add_hyperparameters([lr, optimizer, momentum, epsilon, sync_bn,
                               weight_ratio, loss_criterion])
        cs.add_condition(CS.EqualsCondition(momentum, optimizer, 'sgd'))
        cs.add_condition(CS.EqualsCondition(epsilon, optimizer, 'adam'))

        return cs

    @staticmethod
    def _calculate_loss_weights(ratio):
        """Calculates the loss weights based on a given ratio.

        Args:
            ratio (float): The ratio between the curb and curb cut weights.

        Returns:
            torch.Tensor: A normalized class-wise weight list for MCE loss.
        """
        curb_weight = 1.
        curb_cut_weight = ratio
        other_weight = (curb_weight + curb_cut_weight) / 10

        normalization_constant = 1 / (curb_weight + curb_cut_weight
                                      + other_weight)



        return torch.tensor([
            other_weight * normalization_constant,
            curb_weight * normalization_constant,
            curb_cut_weight * normalization_constant]).cuda()

    @staticmethod
    def _load_dataset(data_path, augmentation, batch_size, iaa):
        """Loads a dataset and creates the data loader.

        Args:
            data_path (str): The path of the mapillary folder.
            augmentation (bool): Augment the images or not.
            batch_size (int): Size of each batch

        Returns:
            torch.utils.data.DataLoader: The data loader for the dataset
        """
        if path.split(data_path)[1] == "":
            # Deal with edge case where there's a "/" at the end of the path.
            data_path = path.split(data_path)[0]

        dataset = MapillaryDataset(data_path, augmentation, iaa)
        data_loader = DataLoader(dataset,
                                 batch_size,
                                 shuffle=True)

        return data_loader<|MERGE_RESOLUTION|>--- conflicted
+++ resolved
@@ -69,7 +69,6 @@
 warnings.filterwarnings("ignore", category=UserWarning)
 
 
-
 class SearchWorker(Worker):
     def __init__(self, data_path, iaa, logging_dir, **kwargs):
         """Initializes the search worker.
@@ -130,18 +129,10 @@
         else:
             print("    momentum:     {}".format(config['momentum']))
 
-<<<<<<< HEAD
-        self.run_count += 1
-
+        # Set network and loss criterion
         network = Parallelizer(CurbNetD(sync_bn=config['sync_bn'],
                                         px_coordinates=False).cuda())
-        criterion = MCELoss(self._calculate_loss_weights(
-            config['weight_ratio']))
-=======
-        # Set network and loss criterion
-        network = Parallelizer(CurbNetD(sync_bn=config['sync_bn']).cuda())
         loss_weights = self._calculate_loss_weights(config['weight_ratio'])
->>>>>>> 33196e68
 
         if config['loss_criterion'] == 'cross_entropy':
             criterion = CrossEntropyLoss(loss_weights)
