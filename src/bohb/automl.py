#!/usr/bin/env python3
"""AutoML.

Runs the BOHB search

Author:
    Yvan Satyawan <y_satyawan@hotmail.com>

References:
    <https://automl.github.io/HpBandSter/build/html/auto_examples/example_1_
     local_sequential.html>
"""
import argparse
import datetime
import os
import pickle
from time import sleep
import traceback

import hpbandster.core.nameserver as hpns
import hpbandster.core.result as hpres

from hpbandster.optimizers import BOHB as BOHB
from bohb.search_worker import SearchWorker

from utils.slacker import Slacker

import logging
logging.basicConfig(level=logging.WARNING)


def parse_args():
    """Parses command line arguments."""
    description = "runs a BOHB search for hyperparameters"
    parser = argparse.ArgumentParser(description=description)
    parser.add_argument('data_path', metavar='D', type=str,
                        help='path to the data folder')
    parser.add_argument('output_dir', metavar='O', type=str,
                        help='directory for the result output')
    parser.add_argument('min_budget', metavar='L', type=int,
                        help='minimum budget to use during optimization')
    parser.add_argument('max_budget', metavar='M', type=int,
                        help='maximum budget to use during optimization')
    parser.add_argument('iterations', metavar='I', type=int,
                        help='number of iterations to perform')

    return parser.parse_args()

def run_optimization(args):
    """Runs the optimization process."""
    print("Starting name server.")
    date_time = datetime.datetime.now().strftime('%Y-%m-%d-%H_%M_%S')

    # First start nameserver
    NS = hpns.NameServer(run_id=date_time, host='127.0.0.1', port=None)
    NS.start()

    print("Preparing result logger and loading previous run, if it exists.")
<<<<<<< HEAD

=======
>>>>>>> e3de0469
    # Also start result logger
    result_logger_path = os.path.join(args.output_dir, 'results_log.json')
    best_result_path = os.path.join(args.output_dir, 'best_config.txt')

    print("Result logger will be written to %s" % result_logger_path)
    if os.path.exists(result_logger_path):
        previous_run = hpres.logged_results_to_HBS_result(result_logger_path)
    else:
        previous_run = None

    result_logger = hpres.json_result_logger(directory=args.output_dir,
                                             overwrite=True)

<<<<<<< HEAD
    print("Starting search worker.")
=======
    print("Starting search worker.\n")
>>>>>>> e3de0469
    # Then start worker
    w = SearchWorker(args.data_path, nameserver='127.0.0.1',
                     run_id=date_time)
    w.run(background=True)

    print("Initializing optimizer.")
    # Run the optimizer
    bohb = BOHB(configspace=w.get_configspace(),
                run_id=date_time,
                nameserver='127.0.0.1',
                result_logger=result_logger,
                min_budget=args.min_budget,
                max_budget=args.max_budget,
                previous_result=previous_run)

    print("Initialization complete. Starting optimization run.")

    res = bohb.run(n_iterations=args.iterations)

    print("Optimization complete.")
    output_fp = os.path.join(args.output_dir, 'results.pkl')

    id2config = res.get_id2config_mapping()
    incumbent = res.get_incumbent_id()

    print("Results will be saved at:\n{}".format(output_fp))
    print("Best found configuration: ", id2config[incumbent]['config'])

    Slacker.send_message("AutoML Optimization finished with minimum "
                         "budget {}, maximum budget {}, and {} "
                         "iterations.\n"
                         "Output file has been written in {}    \n"
                         .format(args.min_budget,
                                 args.max_budget,
                                 args.iterations,
                                 args.output_dir),
                         "AutoML Optimization Finished!")

    sleep(2)
    Slacker.send_code("Best found configuration:", "{}".format(
        id2config[incumbent]['config']))

<<<<<<< HEAD
    with open(best_result_path, mode='wb') as file:
=======
    with open(best_result_path, mode='w') as file:
>>>>>>> e3de0469
        lines = ["Best results are as follows:\n",
                 "{}".format(id2config[incumbent]['config'])]
        file.writelines(lines)

    with open(output_fp, mode='wb') as file:
        pickle.dump(res, file)

    # Shutdown after completion
    bohb.shutdown(shutdown_workers=True)
    NS.shutdown()


if __name__ == '__main__':
    args = parse_args()
    try:
        lines = ["Starting optimization run with the following parameters:\n",
                 "    Data path:      {}\n".format(args.data_path),
                 "    Output dir:     {}\n".format(args.output_dir),
                 "    Minimum budget: {}\n".format(args.min_budget),
                 "    Maximum budget: {}\n".format(args.max_budget),
                 "    Iterations:     {}\n".format(args.iterations)]
        with open(os.path.join(args.output_dir, 'optimizer_configuration.txt'),
<<<<<<< HEAD
                  'wb') as file:
=======
                  'w') as file:
>>>>>>> e3de0469
            # Write configuration to file so we remember what happened
            file.writelines(lines)

        for line in lines:
            # Print out of the current configuration
            print(line, end='')

        run_optimization(args)
    finally:
        exception_encountered = traceback.format_exc(0)
        if "SystemExit" in exception_encountered \
                or "KeyboardInterrupt" in exception_encountered \
                or "None" in exception_encountered:
            pass

        else:
            print("I Died")
            Slacker.send_code("Exception encountered", exception_encountered)

            with open(os.path.join(os.getcwd(), "traceback.txt"), mode="w") \
                    as file:
                traceback.print_exc(file=file)
        pass<|MERGE_RESOLUTION|>--- conflicted
+++ resolved
@@ -56,10 +56,7 @@
     NS.start()
 
     print("Preparing result logger and loading previous run, if it exists.")
-<<<<<<< HEAD
 
-=======
->>>>>>> e3de0469
     # Also start result logger
     result_logger_path = os.path.join(args.output_dir, 'results_log.json')
     best_result_path = os.path.join(args.output_dir, 'best_config.txt')
@@ -73,11 +70,8 @@
     result_logger = hpres.json_result_logger(directory=args.output_dir,
                                              overwrite=True)
 
-<<<<<<< HEAD
-    print("Starting search worker.")
-=======
     print("Starting search worker.\n")
->>>>>>> e3de0469
+    
     # Then start worker
     w = SearchWorker(args.data_path, nameserver='127.0.0.1',
                      run_id=date_time)
@@ -120,11 +114,7 @@
     Slacker.send_code("Best found configuration:", "{}".format(
         id2config[incumbent]['config']))
 
-<<<<<<< HEAD
-    with open(best_result_path, mode='wb') as file:
-=======
     with open(best_result_path, mode='w') as file:
->>>>>>> e3de0469
         lines = ["Best results are as follows:\n",
                  "{}".format(id2config[incumbent]['config'])]
         file.writelines(lines)
@@ -147,11 +137,7 @@
                  "    Maximum budget: {}\n".format(args.max_budget),
                  "    Iterations:     {}\n".format(args.iterations)]
         with open(os.path.join(args.output_dir, 'optimizer_configuration.txt'),
-<<<<<<< HEAD
-                  'wb') as file:
-=======
                   'w') as file:
->>>>>>> e3de0469
             # Write configuration to file so we remember what happened
             file.writelines(lines)
 
