"""Training GUI.

This module allows training to be displayed through a GUI. This makes it easier
to see what's going on and is just nicer overall compared to training a
segmentation network over the command line. The purpose of the module is to
show the ground truth and the generated segmentation, the status of the training
session, and a plot of the current loss vs accuracy of the network.

Author:
    Yvan Satyawan <y_satyawan@hotmail.com>
"""
import tkinter as tk
import numpy as np
from PIL import ImageTk, Image
import datetime

from scipy.ndimage.morphology import binary_dilation

# matplotlib imports
from matplotlib.backends.backend_tkagg import FigureCanvasTkAgg
from matplotlib.figure import Figure
from matplotlib.ticker import FormatStrFormatter

from ui.training_ui import TrainingUI
import constants


class Status(tk.Frame):
    def __init__(self, master=None):
        """Creates a frame that contains all the string-based statuses."""
        super().__init__(master=master, bg="#282c34", width=400, height=300)
        self.columnconfigure(0, minsize=150)
        self.columnconfigure(1, minsize=150)

        # Store max values for epoch and step
        self.max_step = 0
        self.max_epoch = 0

        # Prepare tk variables with default values
        self.step_var = tk.StringVar(master, value="Step: 0/0")
        self.epoch_var = tk.StringVar(master, value="Epoch: 0/0")

        self.rate_var = tk.StringVar(master, value="Rate: 0 steps/s")
        self.time_var = tk.StringVar(master, value="Time left: 0 seconds")

        self.loss_var = tk.StringVar(master, value="Loss: 0.000")
        self.accuracy_var = tk.StringVar(master, value="Accuracy: 0.000%")

        self.status = tk.StringVar(master, value="")

        self.labels = [
            # Row 0 Labels
            tk.Label(self, textvariable=self.step_var),
            tk.Label(self, textvariable=self.epoch_var),
            # Row 1 Labels
            tk.Label(self, textvariable=self.loss_var),
            tk.Label(self, textvariable=self.accuracy_var),
            # Row 2 Labels
            tk.Label(self, textvariable=self.rate_var),
            tk.Label(self, textvariable=self.time_var),
            # Row 3 Labels
            tk.Label(self, textvariable=self.status)
        ]

        # Configure all the labels and put them on the grid
        counter = 0
        for label in self.labels:
            label["bg"] = "#282c34"
            label["fg"] = "#a8afb8"
            if counter > 7:
                label.grid(row=int(counter / 2), column=counter % 2, sticky="W",
                           padx=5, pady=5)
            else:
                label.grid(row=int(counter / 2), column=counter % 2, sticky="W",
                           columnspan=2, padx=5, pady=5)
            counter += 1

    def update_data(self, step, epoch, accuracy, loss, rate, status_file_path):
        """Updates the string-based information within the GUI.

        The information displayed by the GUI should be updated after every step
        done by the trainer.

        Args:
            step (int): The current step of the training process.
            epoch (int): The current epoch of the training process.
            accuracy (float): The accuracy of the network at the current step.
            loss (float): The loss of the network at the current step.
            rate (float): The rate the network is running at in steps per
                          second.
            status_file_path (str): The path to save the status file to.
        """
        # Row 0 labels
        self.step_var.set("Step: {}/{}".format(step, self.max_step))
        self.epoch_var.set("Epoch: {}/{}".format(epoch, self.max_epoch))

        # Row 1 labels
        self.loss_var.set("Loss: {:.3f}".format(loss))
        self.accuracy_var.set("Accuracy: {:.3f}%".format(accuracy * 100))

        # Row 2 labels
        self.rate_var.set("Rate: {:.3f} steps/sec".format(rate))

        # Calculate time left
        if rate == 0:
            time_left = "NaN"
        else:
            steps_total = float((self.max_step * self.max_epoch))
            steps_done_this_epoch = float(step + 1)
            steps_times_epochs_done = float(self.max_step * (epoch - 1))
            steps_left = (steps_total - steps_done_this_epoch
                          - steps_times_epochs_done)

            time_left = int(steps_left / rate)
            time_left = str(datetime.timedelta(seconds=time_left))

        self.time_var.set("Time left: {}".format(time_left))

        # Now write the status file
        if step % 10 == 0 or (step == self.max_step
                              and epoch == self.max_epoch):
            with open(status_file_path, 'w') as status_file:
                lines = ["Step: {}/{}\n".format(step, self.max_step),
                         "Epoch: {}/{}\n".format(epoch, self.max_epoch),
                         "Accuracy: {:.2f}%\n".format(accuracy * 100),
                         "Loss: {:.3f}\n".format(loss),
                         "Rate: {:.3f} steps/s\n".format(rate),
                         "Time left: {}\n".format(time_left)]

                if step == self.max_step and epoch == self.max_epoch:
                    lines[5] = "Time left: -\n"
                    lines.append("Finished training.\n")

                status_file.writelines(lines)

    def update_status(self, message):
        """Updates the status message within the GUI.

        Args:
            message (str): The new message that should be displayed.
        """
        self.status.set(message)
        print(message)

    def set_max(self, max_step, max_epoch):
        """Sets the maximum values for step and epoch.

        Args:
            max_step (int): The maximum number of steps.
            max_epoch (int): The maximum number of epochs.
        """
        self.max_step = max_step
        self.max_epoch = max_epoch

        self.step_var.set("Step: 0/{}".format(max_step))
        self.epoch_var.set("Epoch: 0/{}".format(max_epoch))


class Plots(tk.Frame):
    def __init__(self, master=None):
        """Creates a plotting frame that can be used as a tk module."""
        super().__init__(master)
        f = Figure(figsize=(4, 3), dpi=100)
        f.set_facecolor("#282c34")
        self.loss_values = []
        self.accuracy_values = []

        # Axes
        ax1 = f.add_subplot(111)
        ax2 = ax1.twinx()
        self.axes = [ax1, ax2]

        # Axis label and color
        self.axes[0].set_ylabel("Loss")
        self.axes[0].yaxis.label.set_color("#a8afb8")
        self.axes[0].tick_params(axis='y', colors="tab:red")
        self.axes[1].set_ylabel("Accuracy")
        self.axes[1].tick_params(axis='y', colors="tab:blue")
        self.axes[1].yaxis.label.set_color("#a8afb8")

        # Colors for the axes
        for axis in self.axes:
            axis.set_facecolor("#282c34")
            axis.spines["bottom"].set_color("#a8afb8")
            axis.spines["top"].set_color("#a8afb8")
            axis.spines["left"].set_color("#a8afb8")
            axis.spines["right"].set_color("#a8afb8")
            axis.tick_params(axis='x', colors='#a8afb8')
            axis.yaxis.set_major_formatter(FormatStrFormatter('%.2f'))

        f.tight_layout()

        self.canvas = FigureCanvasTkAgg(f, self)
        self.canvas.draw()
        self.canvas.get_tk_widget().pack(side=tk.BOTTOM, fill=tk.BOTH,
                                         expand=True)
        self.canvas._tkcanvas.pack(side=tk.TOP, fill=tk.BOTH, expand=True)

    def update_data(self, loss, accuracy):
        """Updates the data in the graph

        Args:
            loss (float): New loss value to be appended to the plot.
            accuracy (float): New accuracy value to be appended to the plot
        """
        self.loss_values.append(loss)
        self.accuracy_values.append(accuracy)

        # Clear in preparation of new updates
        for axis in self.axes:
            axis.clear()
            axis.yaxis.set_major_formatter(FormatStrFormatter('%.2f'))

        # Plot the new values
        self.axes[0].plot(self.loss_values, color='tab:red')
        self.axes[1].plot(self.accuracy_values, color='tab:blue')

        # Axis label and color
        self.axes[0].set_ylabel("Loss")
        self.axes[0].yaxis.label.set_color("#a8afb8")
        self.axes[0].tick_params(axis='y', colors="tab:red")
        self.axes[1].set_ylabel("Accuracy")
        self.axes[1].tick_params(axis='y', colors="tab:blue")
        self.axes[1].yaxis.label.set_color("#a8afb8")

        # Redraw canvas
        self.canvas.draw()


class ImageFrame(tk.Frame):
    def __init__(self, master=None):
        """Super class for frames that can contain images."""
        super().__init__(master=master, bg="#282c34",
                         width=400, height=300,
                         borderwidth=0)
        super().configure(background="#282c34")

        # Create a black image to initialize the canvas with
        black_image = np.zeros((300, 400))
        black_image = ImageTk.PhotoImage(image=Image.fromarray(black_image))

        # Set up the canvas
        self.canvas = tk.Canvas(self, bg="#282c34",
                                width=400, height=300)
        self.img = black_image
        self.canvas_img = self.canvas.create_image(0, 0, anchor="nw",
                                                   image=self.img)
        self.canvas.pack()

    def update_image(self, segmentation, input_image):
        """Updates the image that is to be displayed.

        Args:
            segmentation (torch.Tensor): The segmentation in one-hot encoding.
            input_image (torch.Tensor): The original image as a torch tensor
                straight from the dataloader.
        """
        img_array = self._class_to_image_array(segmentation)
        img_array = self._overlay_image(input_image, img_array)

        img_array = Image.fromarray(img_array)
        img_array = img_array.resize((400, 300), Image.NEAREST)
        self.img = ImageTk.PhotoImage(image=img_array)
        self.canvas.itemconfig(self.canvas_img, image=self.img)

    @staticmethod
    def _class_to_image_array(image):
        """Converts the ground truth segmentation to an image array.

        This is its own function due to an older version requiring that the
        input images be in indexed instead of one-hot encoding.

        Args:
            image (torch.Tensor): tensor array of classes in each pixel in the
                                  shape [H, W]

        Returns:
            (np.array) in the form [H, W, Color], Color value being [0, 255].
        """
        image = image.numpy()
<<<<<<< HEAD
        out = np.zeros((image.shape[0], image.shape[1], 3), dtype=np.uint8)

        # Color code the output
        out[image == 1] = np.array([255, 0, 0])
        out[image == 2] = np.array([0, 255, 0])

        # Only the the perimeter check if it is the input image
        if True == False:
            # Extract the road mask from the target
            mask = np.zeros(image.shape)
            mask[image == 3] = 1
            b_size = int(constants.DIM_WIDTH * 0.05)

            # Create b
            b = np.ones((b_size, b_size))

            # Calculate the road perimeter mask
            # After testing, element-wise is significantly faster than a single
            # statement for some reason.
            target_mask = binary_dilation(mask, b)

            # Remove the road so we get only the perimeter
            target_mask[image == 3] = 0
            inverted_mask = np.zeros(target_mask.shape)
            inverted_mask[target_mask == 0] = 1

            out[inverted_mask == 1] = np.array([0, 0, 255])
        return out
=======
        image = image * 255
        return image.astype('uint8')
>>>>>>> 2b292646

    @staticmethod
    def _overlay_image(input_image, segmentation):
        """Overlays the segmentation on top of the input image.

        This uses the overlay blend mode, taken from the wiki page at
        <https://en.wikipedia.org/wiki/Blend_modes#Overlay>

        Args:
            input_image (torch.Tensor): The input image as a tensor. This is
                expected to be in the range [0, 255].
            segmentation (numpy.array): Segmentation as a numpy array. This is
                expected to be in the range [0, 255].

        Returns:
            numpy.array: The overlaid image as a numpy array.
        """
        # First prepare base layer by turning it into numpy and transposing it.
        base = np.transpose(input_image.numpy(), (1, 2, 0))
        # Rename the segmentation var
        top = segmentation

        # Generate the boolean mask and output layer
        mask = input_image >= 127
        out = np.zeros_like(base)

        # Now blend
        out[~mask] = (2 * base * top)[~mask]
        out[mask] = (255 - 2 * (255 - out) * (255 - top))[mask]

        return out.astype('uint8')


class TrainingGUI(TrainingUI):
    def __init__(self):
        """Creates a GUI to show training status using tkinter."""
        # Configure root
        self.root = tk.Tk()
        self.root.title("CurbNet Training")
        self.root.configure(background="#282c34")
        self.root.resizable(False, False)

        # Configure the grid and geometry
        # ----------------------------------------------------------
        # |                            |                           |
        # |     Target segmentation    |  loss and accuracy plot   |
        # |                            |                           |
        # |                            |                           |
        # |--------------------------------------------------------|
        # |                            | step        | epoch       |
        # |     Output segmentation    | loss        | accuracy    |
        # |                            | rate        | time left   |
        # |                            | status message            |
        # ----------------------------------------------------------
        self.root.geometry("800x600")
        self.root.columnconfigure(0, minsize=400)
        self.root.columnconfigure(1, minsize=400)
        self.root.rowconfigure(0, minsize=300)
        self.root.rowconfigure(1, minsize=300)

        # Setup the widgets
        self.widgets = [
            ImageFrame(self.root),
            Plots(self.root),
            ImageFrame(self.root),
            Status(self.root)
        ]

        # Place the widgets in the grid
        for i in range(4):
            self.widgets[i].grid(row=int(i / 2), column=(i % 2))

        # Finally, lift the window to the top
        self._lift()

    def update_data(self, step, epoch, accuracy, loss, rate, status_file_path):
        """Updates the string-based data in the GUI."""
        self.widgets[3].update_data(step, epoch, accuracy, loss, rate,
                                    status_file_path)
        self.widgets[1].update_data(loss, accuracy)
        self._update()

    def update_status(self, message):
        """Updates the status message in the GUI."""
        self.widgets[3].update_status(message)
        self._update()

    def set_max_values(self, total_steps, total_epochs):
        """Sets the max value for steps and epochs."""
        self.widgets[3].set_max(total_steps, total_epochs)

    def update_image(self, target, generated, input_image):
        """Updates the image in the GUI."""
        self.widgets[0].update_image(target, input_image)
        self.widgets[2].update_image(generated, input_image)

    def _update(self):
        """Internal update call that shortens 2 lines to one."""
        self.root.update()
        self.root.update_idletasks()

    def _lift(self):
        """Brings the tkinter window to the front.

        Note:
            This is required, and not simply root.lift, on macOS.
        """
        self.root.call('wm', 'attributes', '.', '-topmost', '1')
        self.root.call('wm', 'attributes', '.', '-topmost', '0')

    def mainloop(self):
        """Called at the end of training to keep the window active.
        """
        self.root.mainloop()<|MERGE_RESOLUTION|>--- conflicted
+++ resolved
@@ -22,7 +22,6 @@
 from matplotlib.ticker import FormatStrFormatter
 
 from ui.training_ui import TrainingUI
-import constants
 
 
 class Status(tk.Frame):
@@ -278,39 +277,8 @@
             (np.array) in the form [H, W, Color], Color value being [0, 255].
         """
         image = image.numpy()
-<<<<<<< HEAD
-        out = np.zeros((image.shape[0], image.shape[1], 3), dtype=np.uint8)
-
-        # Color code the output
-        out[image == 1] = np.array([255, 0, 0])
-        out[image == 2] = np.array([0, 255, 0])
-
-        # Only the the perimeter check if it is the input image
-        if True == False:
-            # Extract the road mask from the target
-            mask = np.zeros(image.shape)
-            mask[image == 3] = 1
-            b_size = int(constants.DIM_WIDTH * 0.05)
-
-            # Create b
-            b = np.ones((b_size, b_size))
-
-            # Calculate the road perimeter mask
-            # After testing, element-wise is significantly faster than a single
-            # statement for some reason.
-            target_mask = binary_dilation(mask, b)
-
-            # Remove the road so we get only the perimeter
-            target_mask[image == 3] = 0
-            inverted_mask = np.zeros(target_mask.shape)
-            inverted_mask[target_mask == 0] = 1
-
-            out[inverted_mask == 1] = np.array([0, 0, 255])
-        return out
-=======
         image = image * 255
         return image.astype('uint8')
->>>>>>> 2b292646
 
     @staticmethod
     def _overlay_image(input_image, segmentation):
